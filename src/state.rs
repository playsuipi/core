--- conflicted
+++ resolved
@@ -56,14 +56,9 @@
 /// The state of a player
 #[derive(Clone, Debug, Default, Eq, PartialEq)]
 pub struct Player {
-<<<<<<< HEAD
-    pub hand: [RefCell<Pile>; 8],
-    pub pairs: RefCell<Vec<Pile>>,
-    pub suipi_count: u8,
-=======
     pub hand: Vec<Pile>,
     pub pairs: Vec<Pile>,
->>>>>>> fc1d1a6f
+    pub suipi_count: u8,
 }
 
 impl Player {
@@ -71,12 +66,8 @@
     pub fn new(hand: Vec<Pile>) -> Player {
         Player {
             hand,
-<<<<<<< HEAD
-            pairs: RefCell::new(vec![]),
+            pairs: vec![],
             suipi_count: 0,
-=======
-            pairs: vec![],
->>>>>>> fc1d1a6f
         }
     }
 
@@ -88,7 +79,6 @@
     /// Get all the cards collected in pairs
     pub fn into_pair_cards(&self) -> Vec<Card> {
         self.pairs
-            .borrow()
             .iter()
             .flat_map(|p| p.cards.iter().map(|&c| c.clone()).collect::<Vec<Card>>())
             .collect()
@@ -179,21 +169,20 @@
         let cards = self
             .floor
             .iter()
-            .map(|x| x.take())
             .filter(|x| !x.is_empty())
-            .flat_map(|x| x.cards)
+            .flat_map(|x| x.cards.clone())
             .collect::<Vec<Card>>();
         let last_pair = Pile::new(cards, Value::Invalid as u8, Mark::Pair);
         if self.last_score {
-            self.dealer.pairs.borrow_mut().push(last_pair);
-        } else {
-            self.opponent.pairs.borrow_mut().push(last_pair);
+            self.dealer.pairs.push(last_pair);
+        } else {
+            self.opponent.pairs.push(last_pair);
         }
     }
 
     /// Get the number of piles on the floor
     pub fn floor_count(&self) -> usize {
-        self.floor.iter().filter(|x| !x.borrow().is_empty()).count()
+        self.floor.iter().filter(|x| !x.is_empty()).count()
     }
 
     /// Get a reference to the player for the current turn
@@ -205,11 +194,7 @@
         }
     }
 
-<<<<<<< HEAD
     /// Get a mutable reference to the player for the current turn
-=======
-    /// Get the player for the current turn
->>>>>>> fc1d1a6f
     pub fn player_mut(&mut self) -> &mut Player {
         if self.turn {
             &mut self.dealer
@@ -218,10 +203,6 @@
         }
     }
 
-<<<<<<< HEAD
-    /// Get a pile reference from an address
-    pub fn pile(&self, a: Address) -> &RefCell<Pile> {
-=======
     /// Get the context needed to access the given address
     pub fn pile(&self, a: Address) -> (&Vec<Pile>, usize) {
         match a {
@@ -232,7 +213,6 @@
 
     /// Get the mutable context needed to access the given address
     pub fn pile_mut(&mut self, a: Address) -> (&mut Vec<Pile>, usize) {
->>>>>>> fc1d1a6f
         match a {
             Address::Hand(i) => (&mut self.player_mut().hand, i as usize),
             Address::Floor(j) => (&mut self.floor, j as usize),
@@ -332,19 +312,11 @@
 
     /// Pair a pile with a capturing card
     pub fn pair(&mut self, a: Address, b: Address) -> Result<(), StateError> {
-<<<<<<< HEAD
-        let res = self.combine(
-            Pile::pair,
-            |g, z| Ok(g.player().pairs.borrow_mut().push(z)),
-            (a, b),
-        );
+        let res = self.combine(Pile::pair, |g, z| Ok(g.player_mut().pairs.push(z)), (a, b));
         if res.is_ok() {
             self.last_score = self.turn;
         }
         res
-=======
-        self.combine(Pile::pair, |g, z| Ok(g.player_mut().pairs.push(z)), (a, b))
->>>>>>> fc1d1a6f
     }
 
     /// Count the number of stacked piles owned by the current player
